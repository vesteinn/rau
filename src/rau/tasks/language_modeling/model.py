from rau.tools.torch.model_interface import ModelInterface
from rau.tools.torch.init import smart_init, uniform_fallback
from rau.models.transformer.positional_encodings import SinusoidalPositionalEncodingCacher
from rau.models.transformer.unidirectional_encoder import (
    get_unidirectional_transformer_encoder
)
from rau.models.rnn import SimpleRNN, LSTM
from rau.models.common.shared_embeddings import get_shared_embeddings
from rau.unidirectional import (
    EmbeddingUnidirectional,
    DropoutUnidirectional,
    OutputUnidirectional
)
from rau.tasks.common.model import pad_sequences
from .vocabulary import get_vocabularies

class LanguageModelingModelInterface(ModelInterface):

    def add_more_init_arguments(self, group):
        group.add_argument('--architecture', choices=['transformer', 'rnn', 'lstm'],
            help='The type of neural network architecture to use.')
        group.add_argument('--num-layers', type=int,
            help='(transformer, rnn, lstm) Number of layers.')
        group.add_argument('--d-model', type=int,
            help='(transformer) The size of the vector representations used '
                 'in the transformer.')
        group.add_argument('--num-heads', type=int,
            help='(transformer) The number of attention heads used in each '
                 'layer.')
        group.add_argument('--feedforward-size', type=int,
            help='(transformer) The size of the hidden layer of the '
                 'feedforward network in each feedforward sublayer.')
        group.add_argument('--dropout', type=float,
            help='(transformer) The dropout rate used throughout the '
                 'transformer on input embeddings, sublayer function outputs, '
                 'feedforward hidden layers, and attention weights. '
                 '(rnn, lstm) The dropout rate used between all layers, '
                 'including between the input embedding layer and the first '
                 'layer, and between the last layer and the output layer.')
        group.add_argument('--hidden-units', type=int,
            help='(rnn, lstm) Number of hidden units to use in the hidden '
                 'state.')
        group.add_argument('--init-scale', type=float,
            help='The scale used for the uniform distribution from which '
                 'certain parameters are initialized.')

    def get_kwargs(self, args, vocabulary_data):
        uses_bos = args.architecture == 'transformer'
        input_vocab, output_vocab = get_vocabularies(vocabulary_data, uses_bos)
        return dict(
            architecture=args.architecture,
            num_layers=args.num_layers,
            d_model=args.d_model,
            num_heads=args.num_heads,
            feedforward_size=args.feedforward_size,
            dropout=args.dropout,
            hidden_units=args.hidden_units,
            input_vocabulary_size=len(input_vocab),
            output_vocabulary_size=len(output_vocab),
            bos_index=input_vocab.bos_index if uses_bos else None,
            eos_index=output_vocab.eos_index
        )

    def construct_model(self,
        architecture,
        num_layers,
        d_model,
        num_heads,
        feedforward_size,
        dropout,
        hidden_units,
        input_vocabulary_size,
        output_vocabulary_size,
        bos_index,
        eos_index
    ):
        if architecture is None:
            raise ValueError
        if architecture == 'transformer':
            if num_layers is None:
                raise ValueError
            if d_model is None:
                raise ValueError
            if num_heads is None:
                raise ValueError
            if feedforward_size is None:
                raise ValueError
            if dropout is None:
                raise ValueError
            return get_unidirectional_transformer_encoder(
                input_vocabulary_size=input_vocabulary_size,
                output_vocabulary_size=output_vocabulary_size,
                tie_embeddings=True,
                num_layers=num_layers,
                d_model=d_model,
                num_heads=num_heads,
                feedforward_size=feedforward_size,
                dropout=dropout,
                use_padding=False
            )
        elif architecture in ('rnn', 'lstm'):
            if hidden_units is None:
                raise ValueError
            if num_layers is None:
                raise ValueError
            if dropout is None:
                raise ValueError
            # First, construct the recurrent hidden state module.
            if architecture == 'rnn':
                core = SimpleRNN(
                    input_size=hidden_units,
                    hidden_units=hidden_units,
                    layers=num_layers,
                    dropout=dropout,
                    learned_hidden_state=True
                )
            else:
                core = LSTM(
                    input_size=hidden_units,
                    hidden_units=hidden_units,
                    layers=num_layers,
                    dropout=dropout,
                    learned_hidden_state=True
                )
            # Now, sandwich the recurrent hidden state between an input
            # embedding layer and an output layer.
            shared_embeddings = get_shared_embeddings(
                tie_embeddings=True,
                input_vocabulary_size=input_vocabulary_size,
                output_vocabulary_size=output_vocabulary_size,
                embedding_size=hidden_units,
                use_padding=False
            )
            return (
                EmbeddingUnidirectional(
                    vocabulary_size=input_vocabulary_size,
                    output_size=hidden_units,
                    use_padding=False,
                    shared_embeddings=shared_embeddings
<<<<<<< HEAD
                ) |
                DropoutUnidirectional(dropout) |
                core |
                DropoutUnidirectional(dropout) |
=======
                ) @
                DropoutUnidirectional(dropout) @
                core.main() @
                DropoutUnidirectional(dropout) @
>>>>>>> ae35e343
                OutputUnidirectional(
                    input_size=hidden_units,
                    vocabulary_size=output_vocabulary_size,
                    shared_embeddings=shared_embeddings,
                    bias=False
                )
            )
        else:
            raise ValueError

    def initialize(self, args, model, generator):
        if args.init_scale is None:
            raise ValueError
        smart_init(model, generator, fallback=uniform_fallback(args.init_scale))

    def on_saver_constructed(self, args, saver):
        # See comments in prepare_batch().
        self.bos_index = saver.kwargs['bos_index']
        self.uses_bos = self.bos_index is not None
        self.eos_index = saver.kwargs['eos_index']
        self.output_padding_index = saver.kwargs['output_vocabulary_size']

    def adjust_length(self, length):
        # Add 1 for BOS.
        return length + int(self.uses_bos)

    def get_vocabularies(self, vocabulary_data, builder=None):
        return get_vocabularies(vocabulary_data, self.uses_bos, builder)

    def prepare_batch(self, batch, device):
        # For transformers, use the same index for padding symbols in both the
        # input and output tensor. The padding index needs to be (1) a value
        # unique from all other indexes used in the output, and (2) a valid
        # index for the input embedding matrix.
        # For transformers, because BOS is always in the input vocabulary and
        # never in the output vocabulary, using the size of the output
        # vocabulary satisfies both of these constraints.
        # Using the same padding symbol in the input and output tensors allows
        # us to allocate one tensor and simply slice it, saving memory. The EOS
        # symbol will appear as an input symbol, but its embedding will never
        # receive gradient, because it will only appear in positions where the
        # output is padding, so it is the same as if padding were given as
        # input.
        output_padding_index = self.output_padding_index
        whole_tensor = pad_sequences(
            batch,
            device,
            bos=self.bos_index,
            eos=self.eos_index,
            pad=output_padding_index
        )
        input_tensor = whole_tensor[:, :-1]
        # Remove BOS from the expected output tensor.
        if self.uses_bos:
            output_tensor = whole_tensor[:, 1:]
        else:
            output_tensor = whole_tensor
        # For RNNs, the input vocabulary does not contain any symbols that are
        # not in the output, so the size of the vocabulary is not a valid
        # embedding index. So, for the input tensor, we create a copy and
        # change the padding index to 0.
        # TODO Use packed sequences for RNNs?
        if not self.uses_bos:
            input_tensor = input_tensor.clone()
            input_tensor[input_tensor == output_padding_index] = 0
        return input_tensor, output_tensor

    def on_before_process_pairs(self, saver, datasets):
        if saver.kwargs['architecture'] == 'transformer':
            max_length = max(
                len(x)
                for dataset in datasets
                for x in dataset
            )
            self._preallocate_positional_encodings(saver, self.adjust_length(max_length))

    def _preallocate_positional_encodings(self, saver, max_length):
        # Precompute all of the sinusoidal positional encodings up-front based
        # on the maximum length that will be required. This should help with
        # GPU memory fragmentation.
        d_model = saver.kwargs['d_model']
        for module in saver.model.modules():
            if isinstance(module, SinusoidalPositionalEncodingCacher):
                module.get_encodings(max_length, d_model)
                module.set_allow_reallocation(False)

    def get_logits(self, model, model_input):
        # Note that for the transformer, it is unnecessary to pass a padding
        # mask, because padding only occurs at the end of a sequence, and the
        # model is already causally masked.
        return model(model_input, include_first=not self.uses_bos)<|MERGE_RESOLUTION|>--- conflicted
+++ resolved
@@ -137,17 +137,10 @@
                     output_size=hidden_units,
                     use_padding=False,
                     shared_embeddings=shared_embeddings
-<<<<<<< HEAD
                 ) |
                 DropoutUnidirectional(dropout) |
-                core |
+                core.main() |
                 DropoutUnidirectional(dropout) |
-=======
-                ) @
-                DropoutUnidirectional(dropout) @
-                core.main() @
-                DropoutUnidirectional(dropout) @
->>>>>>> ae35e343
                 OutputUnidirectional(
                     input_size=hidden_units,
                     vocabulary_size=output_vocabulary_size,
